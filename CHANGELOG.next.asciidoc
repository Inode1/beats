--- conflicted
+++ resolved
@@ -574,22 +574,6 @@
 - In Cisco Umbrella fileset add users from cisco.umbrella.identities to related.user. {pull}25776[25776]
 - Add fingerprint processor to generate fixed ids for `google_workspace` events. {pull}25841[25841]
 - Update PanOS module to parse HIP Match logs. {issue}24350[24350] {pull}25686[25686]
-<<<<<<< HEAD
-=======
-- Support MongoDB 4.4 in filebeat's MongoDB module. {issue}20501[20501] {pull}24774[24774]
-- Enhance GCP module to populate orchestrator.* fields for GKE / K8S logs {pull}25368[25368]
-- Move Filebeat azure module to GA. {pull}26114[26114] {pull}26168[26168]
-- Make `filestream` input GA. {pull}26127[26127]
-- http_endpoint: Support multiple documents in a single request by POSTing an array or NDJSON format. {pull}25764[25764]
-- Add new `parser` to `filestream` input: `container`. {pull}26115[26115]
-- Add support for ISO8601 timestamps in Zeek fileset {pull}25564[25564]
-- Add possibility to include headers in resulting docs and preserve the original event in http_endpoint input {pull}26279[26279]
-- Add `preserve_original_event` option to `o365audit` input. {pull}26273[26273]
-- Add `log.flags` to events created by the `aws-s3` input. {pull}26267[26267]
-- Add `include_s3_metadata` config option to the `aws-s3` input for including object metadata in events. {pull}26267[26267]
-- RFC 5424 and UNIX socket support in the Syslog input are now GA {pull}26293[26293]
-- Update grok patterns for HA Proxy module {issue}25827[25827] {pull}25835[25835]
->>>>>>> 8fe3d214
 
 *Heartbeat*
 
