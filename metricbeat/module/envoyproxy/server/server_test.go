// Licensed to Elasticsearch B.V. under one or more contributor
// license agreements. See the NOTICE file distributed with
// this work for additional information regarding copyright
// ownership. Elasticsearch B.V. licenses this file to you under
// the Apache License, Version 2.0 (the "License"); you may
// not use this file except in compliance with the License.
// You may obtain a copy of the License at
//
//     http://www.apache.org/licenses/LICENSE-2.0
//
// Unless required by applicable law or agreed to in writing,
// software distributed under the License is distributed on an
// "AS IS" BASIS, WITHOUT WARRANTIES OR CONDITIONS OF ANY
// KIND, either express or implied.  See the License for the
// specific language governing permissions and limitations
// under the License.

package server

import (
	"io/ioutil"
	"net/http"
	"net/http/httptest"
	"path/filepath"
	"strings"
	"testing"
	"time"

	"github.com/elastic/beats/libbeat/common"
	mbtest "github.com/elastic/beats/metricbeat/mb/testing"

	"github.com/stretchr/testify/assert"
)

const testFile = "../_meta/test/serverstats"

func TestEventMapping(t *testing.T) {
	content, err := ioutil.ReadFile("../_meta/test/serverstats")
	assert.NoError(t, err)

	event, err := eventMapping(content)
	assert.NoError(t, err, "error mapping "+testFile)

	assert.Len(t, event, 7, "got wrong number of event")

	clusterManager := event["cluster_manager"].(common.MapStr)
	assert.Equal(t, int64(1), clusterManager["active_clusters"])
	assert.Equal(t, int64(1), clusterManager["cluster_added"])
	assert.Equal(t, int64(0), clusterManager["cluster_modified"])
	assert.Equal(t, int64(0), clusterManager["cluster_removed"])
	assert.Equal(t, int64(0), clusterManager["warming_clusters"])

	fileSystem := event["filesystem"].(common.MapStr)
	assert.Equal(t, int64(389), fileSystem["flushed_by_timer"])
	assert.Equal(t, int64(0), fileSystem["reopen_failed"])
	assert.Equal(t, int64(44), fileSystem["write_buffered"])
	assert.Equal(t, int64(43), fileSystem["write_completed"])
	assert.Equal(t, int64(0), fileSystem["write_total_buffered"])

	server := event["server"].(common.MapStr)
	assert.Equal(t, int64(2147483647), server["days_until_first_cert_expiring"])
	assert.Equal(t, int64(1), server["live"])
	assert.Equal(t, int64(3120760), server["memory_allocated"])
	assert.Equal(t, int64(4194304), server["memory_heap_size"])
	assert.Equal(t, int64(0), server["parent_connections"])
	assert.Equal(t, int64(0), server["total_connections"])
	assert.Equal(t, int64(5025), server["uptime"])
	assert.Equal(t, int64(16364036), server["version"])
	assert.Equal(t, int64(4), server["watchdog_mega_miss"])
	assert.Equal(t, int64(4), server["watchdog_miss"])

	stats := event["stats"].(common.MapStr)
	assert.Equal(t, int64(0), stats["overflow"])
}

func TestFetchEventContent(t *testing.T) {
	absPath, err := filepath.Abs("../_meta/test/")
	assert.NoError(t, err)

	response, err := ioutil.ReadFile(absPath + "/serverstats")
	assert.NoError(t, err)

	server := httptest.NewServer(http.HandlerFunc(func(w http.ResponseWriter, r *http.Request) {
		w.WriteHeader(200)
		w.Header().Set("Content-Type", "text/plain; charset=UTF-8")
		w.Write([]byte(response))
	}))
	defer server.Close()

	config := map[string]interface{}{
		"module":     "envoyproxy",
		"metricsets": []string{"server"},
		"hosts":      []string{server.URL},
	}

<<<<<<< HEAD
	f := mbtest.NewReportingMetricSetV2(t, config)
	events, errs := mbtest.ReportingFetchV2(f)
=======
	f := mbtest.NewReportingMetricSetV2Error(t, config)
	events, errs := mbtest.ReportingFetchV2Error(f)
>>>>>>> de955be0
	if len(errs) > 0 {
		t.Fatalf("Expected 0 error, had %d. %v\n", len(errs), errs)
	}
	assert.NotEmpty(t, events)

	t.Logf("%s/%s event: %+v", f.Module().Name(), f.Name(), events[0])
}

func testValue(t *testing.T, event common.MapStr, field string, value interface{}) {
	data, err := event.GetValue(field)
	assert.NoError(t, err, "Could not read field "+field)
	assert.EqualValues(t, data, value, "Wrong value for field "+field)
}

func TestFetchTimeout(t *testing.T) {
	absPath, err := filepath.Abs("../_meta/test/")
	assert.NoError(t, err)

	response, err := ioutil.ReadFile(absPath + "/serverstats")
	assert.NoError(t, err)

	server := httptest.NewServer(http.HandlerFunc(func(w http.ResponseWriter, r *http.Request) {
		w.WriteHeader(200)
		w.Header().Set("Content-Type", "text/plain; charset=UTF-8")
		w.Write([]byte(response))
		<-r.Context().Done()
	}))
	defer server.Close()

	config := map[string]interface{}{
		"module":     "envoyproxy",
		"metricsets": []string{"server"},
		"hosts":      []string{server.URL},
		"timeout":    "50ms",
	}

<<<<<<< HEAD
	f := mbtest.NewReportingMetricSetV2(t, config)

	start := time.Now()
	events, errs := mbtest.ReportingFetchV2(f)
=======
	f := mbtest.NewReportingMetricSetV2Error(t, config)

	start := time.Now()
	events, errs := mbtest.ReportingFetchV2Error(f)
>>>>>>> de955be0
	if len(errs) == 0 {
		t.Fatalf("Expected an error, had %d. %v\n", len(errs), errs)
	}
	assert.Empty(t, events)
	elapsed := time.Since(start)
	var found bool
	for _, err := range errs {
		if strings.Contains(err.Error(), "request canceled (Client.Timeout exceeded") {
			found = true
		}
	}
	if !found {
		assert.Failf(t, "", "expected an error containing 'request canceled (Client.Timeout exceeded'. Got %v", errs)
	}

	assert.True(t, elapsed < 5*time.Second, "elapsed time: %s", elapsed.String())
}<|MERGE_RESOLUTION|>--- conflicted
+++ resolved
@@ -93,13 +93,8 @@
 		"hosts":      []string{server.URL},
 	}
 
-<<<<<<< HEAD
-	f := mbtest.NewReportingMetricSetV2(t, config)
-	events, errs := mbtest.ReportingFetchV2(f)
-=======
 	f := mbtest.NewReportingMetricSetV2Error(t, config)
 	events, errs := mbtest.ReportingFetchV2Error(f)
->>>>>>> de955be0
 	if len(errs) > 0 {
 		t.Fatalf("Expected 0 error, had %d. %v\n", len(errs), errs)
 	}
@@ -136,17 +131,10 @@
 		"timeout":    "50ms",
 	}
 
-<<<<<<< HEAD
-	f := mbtest.NewReportingMetricSetV2(t, config)
-
-	start := time.Now()
-	events, errs := mbtest.ReportingFetchV2(f)
-=======
 	f := mbtest.NewReportingMetricSetV2Error(t, config)
 
 	start := time.Now()
 	events, errs := mbtest.ReportingFetchV2Error(f)
->>>>>>> de955be0
 	if len(errs) == 0 {
 		t.Fatalf("Expected an error, had %d. %v\n", len(errs), errs)
 	}
